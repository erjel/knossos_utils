################################################################################
#
#  (C) Copyright 2015 - now
#  Max-Planck-Gesellschaft zur Foerderung der Wissenschaften e.V.
#
#  knossosdataset.py is free software: you can redistribute it and/or modify
#  it under the terms of the GNU General Public License version 2 of
#  the License as published by the Free Software Foundation.
#
#  This program is distributed in the hope that it will be useful,
#  but WITHOUT ANY WARRANTY; without even the implied warranty of
#  MERCHANTABILITY or FITNESS FOR A PARTICULAR PURPOSE.  See the
#  GNU General Public License for more details.
#
#  For further information feel free to contact
#  Sven.Dorkenwald@mpimf-heidelberg.mpg.de
#
#
################################################################################

################################################################################
#
# IMPORTANT NOTE to avoid confusions:
# KNOSSOS uses a 1-based coordinate system, but all functions in this file are
# 0-based. One should take this into account when reading coordinates from
# KNOSSOS for writing or reading data.
#
################################################################################


"""This file provides a class representation of a KNOSSOS-dataset for
reading and writing raw and overlay data."""


import warnings
import collections
from collections import defaultdict
from enum import Enum
import glob
import os
import pickle
import random
import re
import shutil
import sys
import tempfile
import time
import warnings
import zipfile
from concurrent.futures import ThreadPoolExecutor
from collections import defaultdict
from enum import Enum
from io import BytesIO
from multiprocessing import Pool
from multiprocessing.pool import ThreadPool
from pathlib import Path
from threading import Lock
from xml.etree import ElementTree as ET

import imageio
import h5py
import numpy as np
import requests
import scipy.misc
import scipy.ndimage
import skimage.transform
from PIL import Image

try:
    from . import mergelist_tools
except (ImportError, ValueError) as e:  # repeated problems with ValueError: numpy.ufunc size changed, may indicate binary incompatibility. Expected 216 from C header, got 192 from PyObject
    print('mergelist_tools.pyx not available, using slow python fallback. '
          'Try to build the cython version of it.\n' + str(e))
    from . import mergelist_tools_fallback as mergelist_tools
from .img_proc import create_composite_img, multi_dilation, create_label_overlay_img
import numpy as np
import os
import tqdm
import pickle
from PIL import Image
import re
import requests
import scipy.misc
import scipy.ndimage
import shutil
import sys
import time
from threading import Lock
import traceback
from xml.etree import ElementTree as ET
import zipfile
from skimage import measure
try:
    FileNotFoundError
except NameError:
    FileNotFoundError = IOError

module_wide = {"init": False, "noprint": False, "snappy": None, "fadvise": None}


def our_glob(s):
    l = []
    for g in glob.glob(s):
        l.append(g.replace(os.path.sep, "/"))
    return l


def _print(*args, **kwargs):
    global module_wide
    if not module_wide["noprint"]:
        print(*args, **kwargs)
    return


def _set_noprint(noprint):
    global module_wide
    module_wide["noprint"] = noprint
    return


def _stdout(s):
    global module_wide
    if not module_wide["noprint"]:
        sys.stdout.write(s)
        sys.stdout.flush()
    return


def _as_shapearray(x, dim=3):
    """ Creates a np.ndarray that represents a shape.

    This is used to enable different forms of passing cube_shape parameters.
    For example, all of the following expressions are equal:
        np.array([128, 128, 128])
        _as_shapearray(np.array([128, 128, 128]))
        _as_shapearray([128, 128, 128])
        _as_shapearray((128, 128, 128))
        _as_shapearray(128)

    :param x: int or iterable
        If this is a number, the result is an array repeating it `dim` times.
        If this is an iterable, the result is a corresponding np.ndarray.
    :param dim: int
        Number of elements that the shape array should have.
    :return: np.ndarray
        Shape array
    """
    try:
        array = np.fromiter(x, dtype=np.int, count=dim)
    except TypeError:
        array = np.full(dim, x, dtype=np.int)
    return array


def moduleInit():
    global module_wide
    if module_wide["init"]:
        return
    module_wide["init"] = True
    try:
        import snappy
        module_wide["snappy"] = snappy
        assert hasattr(module_wide["snappy"], "decompress"), \
            "Snappy does not contain method 'decompress'. You probably have " \
            "to install 'python-snappy', instead of 'snappy'."
    except ImportError:
        print("snappy is not available - you won't be able to write/read "
               "overlaycubes and k.zips. Reference for snappy: "
               "https://pypi.python.org/pypi/python-snappy/")
    try:
        import fadvise
        module_wide["fadvise"] = fadvise
    except ImportError:
        pass
    return


def get_first_block(dim, offset, cube_shape):
    """ Helper for iterating over cubes """
    cube_shape = _as_shapearray(cube_shape)
    return int(np.floor(offset[dim] / cube_shape[dim]))


def get_last_block(dim, size, offset, cube_shape):
    """ Helper for iterating over cubes """
    cube_shape = _as_shapearray(cube_shape)
    return int(np.floor((offset[dim]+size[dim]-1) / cube_shape[dim]))


def cut_matrix(data, offset_start, offset_end, cube_shape, start, end):
    """ Helper for cutting matrices extracted from cubes to a required size """
    cube_shape = _as_shapearray(cube_shape)

    cut_start = np.array(offset_start, dtype=np.int)
    number_cubes = np.array(end) - np.array(start)
    cut_end = np.array(number_cubes * cube_shape - offset_end, dtype=np.int)

    return data[cut_start[2]: cut_end[2],
                cut_start[1]: cut_end[1],
                cut_start[0]: cut_end[0]]


def load_from_h5py(path, hdf5_names, as_dict=False):
    """ Helper for loading h5-files

    :param path: str
        forward-slash separated path to h5-file
    :param hdf5_names: list of str
        names of sets that should be loaded
    :param as_dict: bool
        True: returns contained sets in dict (keys from hdf5_names)
        False: returns contained sets as list (order from hdf5_names)
    :return:
        dict or list, see as_dict
    """
    if as_dict:
        data = {}
    else:
        data = []
    try:
        f = h5py.File(path, 'r')
        for hdf5_name in hdf5_names:
            if as_dict:
                data[hdf5_name] = f[hdf5_name].value
            else:
                data.append(f[hdf5_name].value)
    except:
        raise Exception("Error at Path: %s, with labels:" % path, hdf5_names)
    f.close()
    return data


def save_to_h5py(data, path, hdf5_names=None, overwrite=False, compression=True):
    """
    Saves data to h5py File.

    Parameters
    ----------
    data: list or dict of np.arrays
        if list, hdf5_names has to be set.
    path: str
        forward-slash separated path to file
    hdf5_names: list of str
        has to be the same length as data
    overwrite : bool
        determines whether existing files are overwritten
    compression : bool
        True: compression='gzip' is used which is recommended for sparse and
        ordered data

    Returns
    -------
    nothing

    """
    if (not type(data) is dict) and hdf5_names is None:
        raise Exception("hdf5names has to be set, when data is a list")
    if os.path.isfile(path) and overwrite:
        os.remove(path)
    f = h5py.File(path, "w")
    if type(data) is dict:
        for key in data.keys():
            if compression:
                f.create_dataset(key, data=data[key], compression="gzip")
            else:
                f.create_dataset(key, data=data[key])
    else:
        if len(hdf5_names) != len(data):
            f.close()
            raise Exception("Not enough or to much hdf5-names given!")
        for nb_data in range(len(data)):
            if compression:
                f.create_dataset(hdf5_names[nb_data], data=data[nb_data],
                                 compression="gzip")
            else:
                f.create_dataset(hdf5_names[nb_data], data=data[nb_data])
    f.close()


def save_to_pickle(data, filename):
    """ Helper for saving pickle-file """
    f = open(filename, 'wb')
    pickle.dump(data, f, -1)
    f.close()


def load_from_pickle(filename):
    """ Helper for loading pickle-file """
    return pickle.load(open(filename))


def _find_and_delete_cubes_process(args):
    """ Function which is called by an multiprocessing call
        from delete_all_overlaycubes"""
    if args[1]:
        _print(args[0])
    all_files = our_glob(args[0])
    for f in all_files:
        os.remove(f)


class KnossosDataset(object):
    """ Class that contains information and operations for a Knossos-Dataset
    """
    def _print(self, *args, **kwargs):
        if self.verbose:
            print(*args, **kwargs)

    class CubeType(Enum):
        RAW = 0,
        COMPRESSED = 1

    def __init__(self, path=None, show_progress=False):
        moduleInit()
        global module_wide
        self.module_wide = module_wide
        self._knossos_path = None
        self._conf_path = None
        self._http_url = None
        self._http_user = None
        self._http_passwd = None
        self._experiment_name = None
        self._name_mag_folder = None
        self._ordinal_mags = False
        self._boundary = np.zeros(3, dtype=np.int)
        self._scale = np.ones(3, dtype=np.float)
        self.scales = []
        self._number_of_cubes = np.zeros(3)
        self._cube_shape = np.full(3, 128, dtype=np.int)
        self._cube_type = KnossosDataset.CubeType.RAW
        self._raw_ext = 'raw'
        self.raw_dtype = np.uint8  # changed from None to np.uint8 on 27Sep2019 PS
        self._initialized = False
        self._mags = None
        self.verbose = False
        self.show_progress = show_progress
        self.background_label = 0
        self.http_max_tries = 5

        if path is not None:
            self.initialize_from_conf(path)

    @property
    def mag(self):
        print('mag is DEPRECATED\nPlease use available_mags')
        return self.available_mags

    @property
    def available_mags(self):
        if self._mags is None:
            self._mags = []
            if self.in_http_mode:
                for mag_test_nb in range(10):
                    mag_num = mag_test_nb+1 if self._ordinal_mags else 2 ** mag_test_nb
                    mag_folder = "{}/{}{}".format(self.http_url, self.name_mag_folder, mag_num)
                    for tries in range(10):
                        try:
                            request = requests.get(mag_folder,
                                                   auth=self.http_auth,
                                                   timeout=10)
                            request.raise_for_status()
                            self._mags.append(mag_num)
                            break
                        except requests.exceptions.HTTPError:
                            if request.status_code < requests.codes.server_error:
                                break # no use retrying if client error (e.g. 404)
                            continue
            else:
                regex = re.compile("mag[1-9][0-9]*$")
                for mag_folder in glob.glob(os.path.join(self._knossos_path, "*mag*")):
                    match = regex.search(mag_folder)
                    if match is not None:
                        self._mags.append(int(mag_folder[match.start() + 3:])) # mag number
        return self._mags

    @property
    def name_mag_folder(self):
        return self._name_mag_folder

    @property
    def experiment_name(self):
        return self._experiment_name

    @property
    def boundary(self):
        return self._boundary

    @property
    def scale(self):
        return self._scale

    @property
    def knossos_path(self):
        if self.in_http_mode:
            return self.http_url
        elif self._knossos_path:
            return self._knossos_path
        else:
            raise Exception("No knossos path available")

    @property
    def conf_path(self):
        return self._conf_path

    @property
    def number_of_cubes(self):
        return self._number_of_cubes

    @property
    def cube_shape(self):
        return self._cube_shape

    @property
    def initialized(self):
        return self._initialized

    @property
    def http_url(self):
        return self._http_url

    @property
    def http_user(self):
        return self._http_user

    @property
    def http_passwd(self):
        return self._http_passwd

    @property
    def in_http_mode(self):
        return bool(self.http_url)

    @property
    def http_auth(self):# when auth is contained in URL we can return None here
        if self.http_user and self.http_passwd:
            return (self.http_user, self.http_passwd)
        else:
            return None

    @property
    def highest_mag(self):
        return len(self.scales) + 1\
               if self._ordinal_mags else\
               np.ceil(np.log2(max(np.ceil(np.array(self._boundary) / np.array(self._cube_shape)))))

    def mag_scale(self, mag): # get scale in specific mag
        index = mag - 1 if self._ordinal_mags else int(np.log2(mag))
        return self.scales[index]

    def scale_ratio(self, mag, base_mag): # ratio between scale in mag and scale in base_mag
        return (self.mag_scale(mag) / self.mag_scale(base_mag)) if self._ordinal_mags else np.array(3 * [float(mag) / base_mag])

    def iter(self, offset=(0, 0, 0), end=None, step=(512, 512, 512)):
        end = np.minimum(end or self.boundary, self.boundary)
        step = np.minimum(step, end - offset)
        return ((x, y, z) for x in range(offset[0], end[0], step[0])
                          for y in range(offset[1], end[1], step[1])
                          for z in range(offset[2], end[2], step[2]))

    def set_channel(self, channel):
        if channel == 'implicit': return
        cube_types = {
            'raw': KnossosDataset.CubeType.RAW,
            'png': KnossosDataset.CubeType.COMPRESSED,
            'jpg': KnossosDataset.CubeType.COMPRESSED
        }
        if channel in cube_types:
            self._cube_type = cube_types[channel]
            self._raw_ext = channel
        else:
            raise ValueError(f'channel must be one of {cube_types.keys()}')

    def get_first_blocks(self, offset):
        return offset // self.cube_shape

    def get_last_blocks(self, offset, size):
        return ((offset + size - 1) // self.cube_shape) + 1

    def get_cube_coordinates(self, cube_name):
        x_pos = cube_name.rfind("x")
        y_pos = cube_name.find("y", x_pos, len(cube_name))
        z_pos = cube_name.find("z", y_pos, len(cube_name))
        dot_pos = cube_name.find(".", z_pos, len(cube_name))
        x = int(cube_name[x_pos + 1:y_pos])
        y = int(cube_name[y_pos + 1:z_pos])
        z = int(cube_name[z_pos + 1:dot_pos])
        return [x, y, z]

    def _initialize_cache(self, cache_size):
        """ Initializes the internal RAM cache for repeated look-ups.
        max_size: Maximum number of cubes to hold before replacing existing cubes.

        :param max_size: int
            path to knossos.conf

        :return:
            nothing
        """

        self._cache_mutex = Lock()

        self._cube_cache = collections.OrderedDict()
        self._cube_cache_size = cache_size

    def _add_to_cube_cache(self, c, mode, values):
        if not self._cube_cache_size:
            return

        self._cache_mutex.acquire()
        if len(self._cube_cache) >= self._cube_cache_size:
            # remove the oldest (i.e. first inserted) cache element
            self._cube_cache.popitem(last=False)

        self._cube_cache[str(c) + str(mode)] = values
        self._cache_mutex.release()

        return

    def _test_all_cache_satisfied(self, coordinates, mode):
        """
        Tests whether all supplied cube coordinates can be
        provided from the cache.

        :param coordinates: iterable
            cube coordinate iterable
        :return: bool
            Whether all cubes are currently in the cache
        """
        return all([str(c) + str(mode) in self._cube_cache.keys() for c in coordinates])

    def _cube_from_cache(self, c, mode):

        self._cache_mutex.acquire()

        try:
            values = self._cube_cache[str(c) + str(mode)]
            if np.sum(values) == 0:
                raise KeyError
        except KeyError:
            values = None

        self._cache_mutex.release()
        return values

    def initialize_from_conf(self, path_to_conf):
        if path_to_conf.endswith("ariadne.conf") or path_to_conf.endswith(".pyknossos.conf") or path_to_conf.endswith(".pyk.conf"):
            self.initialize_from_pyknossos_path(path_to_conf)
        else:
            self.initialize_from_knossos_path(path_to_conf)

    def parse_pyknossos_conf(self, path_to_pyknossos_conf):
        """ Parse a pyknossos conf

        :param path_to_pyknossos_conf: str
        :param verbose: bool
        :return:
            nothing
        """
        try:
            f = open(path_to_pyknossos_conf)
            lines = f.readlines()
            f.close()
        except FileNotFoundError as e:
            raise NotImplementedError("Could not read .conf: {}".format(e))

        self._conf_path = path_to_pyknossos_conf
        self._ordinal_mags = True  # pyk.conf is ordinal by default
        self._cube_shape = [128, 128, 128]  # default cube shape
        exts = set()

        for line in lines:
            tokens = re.split(" = |,|\n", line)
            key = tokens[0]
            if key == "_BaseName":
                self._experiment_name = tokens[1]
            elif key == "_BaseURL":
                self._http_url = tokens[1]
            elif key == "_UserName":
                self._http_user = tokens[1]
            elif key == "_Password":
                self._http_passwd = tokens[1]
            elif key == "_ServerFormat":
                self._ordinal_mags = tokens[1] != "knossos"
            elif key == "_DataScale":
                self.scales = []
                for x, y, z in zip(tokens[1::3], tokens[2::3], tokens[3::3]):
                    self.scales.append(np.array([float(x), float(y), float(z)]))
                self._scale = self.scales[0]
            elif key == "_FileType":
                type_map = {'0': 'raw', '2': 'png', '3': 'jpg'}
                assert tokens[1] in type_map, f'unsupported _FileType ({tokens[1]})'
                exts.add(type_map[tokens[1]])
            elif key == "_NumberofCubes":
                self._number_of_cubes[0] = int(tokens[1])
                self._number_of_cubes[1] = int(tokens[2])
                self._number_of_cubes[2] = int(tokens[3])
            elif key == "_Extent":
                self._boundary[0] = float(tokens[1])
                self._boundary[1] = float(tokens[2])
                self._boundary[2] = float(tokens[3])
            elif key == '_CubeSize':
                self._cube_shape = [int(tokens[1]), int(tokens[2]), int(tokens[3])]
            elif key == "_BaseExt":
                exts.add(tokens[1].replace('.', '', 1))
        # prefer raw over png
        if 'raw' in exts:
            self._raw_ext = 'raw'
        elif 'png' in exts:
            self._raw_ext = 'png'
        else:
            self._raw_ext = 'jpg'
        self._cube_type = KnossosDataset.CubeType.RAW if self._raw_ext == 'raw' else KnossosDataset.CubeType.COMPRESSED

    def initialize_from_pyknossos_path(self, path):
        self.parse_pyknossos_conf(path)
        self._knossos_path = os.path.dirname(path) + "/"
        self._name_mag_folder = "mag"
        self._initialized = True
        self._initialize_cache(0)

    def parse_knossos_conf(self, path_to_knossos_conf, verbose=False):
        """ Parse a knossos.conf

        :param path_to_knossos_conf: str
            path to knossos.conf
        :param verbose: bool
            several information is printed when set to True
        :return:
            nothing
        """

        try:
            f = open(path_to_knossos_conf)
            lines = f.readlines()
            f.close()
        except FileNotFoundError:
            raise NotImplementedError("Could not find/read *mag1/knossos.conf")

        self._conf_path = path_to_knossos_conf

        parsed_dict = {}
        for line in lines:
            if line.startswith("ftp_mode"):
                line_s = line.split(" ")
                self._http_url = "http://" + line_s[1] + line_s[2] + "/"
                self._http_user = line_s[3]
                self._http_passwd = line_s[4]
            else:
                match = re.search(r'(?P<key>[A-Za-z _]+)'
                                  r'((((?P<numeric_value>[0-9\.]+)'
                                  r'|"(?P<string_value>[A-Za-z0-9._/-]+)");)'
                                  r'|(?P<empty_value>;))',
                                  line)
                if match:
                    match = match.groupdict()
                    if match['empty_value']:
                        val = True
                    elif match['string_value']:
                        val = match['string_value']
                    elif '.' in match['numeric_value']:
                        val = float(match['numeric_value'])
                    elif match['numeric_value']:
                        val = int(match['numeric_value'])
                    else:
                        raise Exception('Malformed knossos.conf')

                    parsed_dict[match["key"]] = val
                elif verbose:
                        _print(f"Unreadable line in knossos.conf - ignored: {line}")

        self._boundary[0] = parsed_dict['boundary x ']
        self._boundary[1] = parsed_dict['boundary y ']
        self._boundary[2] = parsed_dict['boundary z ']
        self._scale[0] = parsed_dict['scale x ']
        self._scale[1] = parsed_dict['scale y ']
        self._scale[2] = parsed_dict['scale z ']
        self.scales = [np.multiply(2**i, self._scale) for i in range(0, int(np.ceil(np.log2(np.amax(self._boundary / self._cube_shape)))))]
        self._experiment_name = parsed_dict['experiment name ']
        if self._experiment_name.endswith("mag1"):
            self._experiment_name = self._experiment_name[:-5]

        self._number_of_cubes = \
            np.array(np.ceil(self.boundary.astype(np.float) /
                             self.cube_shape), dtype=np.int)

        if 'png' in parsed_dict:
            self._cube_type = KnossosDataset.CubeType.COMPRESSED
            self._raw_ext = 'png'
        else:
            self._cube_type = KnossosDataset.CubeType.RAW
            self._raw_ext = 'raw'
        bit16_flag = "16bit" in "".join(lines)
        self.raw_dtype = np.uint16 if bit16_flag else np.uint8

    def initialize_from_knossos_path(self, path, fixed_mag=None, http_max_tries=10,
                                     use_abs_path=False, verbose=False, cache_size=0):
        """ Initializes the dataset by parsing the knossos.conf in path + "mag1"

        :param path: str
            forward-slash separated path
        :param fixed_mag: int
            fixes available mag to one specific value
        :param verbose: bool
            several information is printed when set to True
        :param use_abs_path: bool
            the absolut path to the knossos dataset will be used
        :return:
            nothing
        """
        while path.endswith("/"):
            path = path[:-1]

        if not os.path.exists(path):
            raise Exception("Does not exist: {0}".format(path))

        if os.path.isfile(path):
            self.parse_knossos_conf(path, verbose=verbose)
            if self.in_http_mode:
                self._name_mag_folder = "mag"
            else:
                folder = os.path.basename(os.path.dirname(path))
                match = re.search(r'(?<=mag)[\d]+$', folder)
                if match:
                    self._knossos_path = \
                        os.path.dirname(os.path.dirname(path)) + "/"
                else:
                    self._knossos_path = os.path.dirname(path) + "/"
        else:
            match = re.search(r'(?<=mag)[\d]+$', path)
            if match:
                self._knossos_path = os.path.dirname(path) + "/"
            else:
                self._knossos_path = path + "/"

        if not self.in_http_mode:
            all_mag_folders = our_glob(self._knossos_path+"/*mag*")

            if len(all_mag_folders) == 0:
                self._name_mag_folder = "mag"
            else:
                mag_folder = all_mag_folders[0].split("/")
                if len(mag_folder[-1]) > 1:
                    mag_folder = mag_folder[-1]
                else:
                    mag_folder = mag_folder[-2]

                self._name_mag_folder = \
                    mag_folder[:-len(re.findall("[\d]+", mag_folder)[-1])]

            if not os.path.isfile(path):
                warnings.warn(
                        'You are initializing a KnossosDataset from a path to a directory. This possibility will soon be'
                        ' removed, please specify paths to configuration files instead.')
                conf_path = self.knossos_path + self.name_mag_folder + "1/knossos.conf" # legacy path
                for name in os.listdir(self.knossos_path):
                    if name == "knossos.conf" or name.endswith(".k.conf"):
                        conf_path = os.path.join(self.knossos_path, name)
                self.parse_knossos_conf(conf_path, verbose=verbose)

        if use_abs_path:
            self._knossos_path = os.path.abspath(self.knossos_path)

        self._initialize_cache(cache_size)

        if verbose:
            _print("Initialization finished successfully")
        self._initialized = True

    def initialize_without_conf(self, path, boundary, scale, experiment_name,
                                mags=None, make_mag_folders=True,
                                create_knossos_conf=True, verbose=False, cache_size=0,
                                raw_dtype=np.uint8, create_pyk_conf=False,
                                descriptions=None):
        """ Initializes the dataset without a knossos.conf

            This function creates mag folders and knossos.conf's if requested.
            Hence it can be used to create a new dataset from scratch.

        :param path: str
            forward-slash separated path to the datasetfolder - not .../mag !
        :param boundary: 3 sequence of ints
            boundaries of the knossos dataset
        :param scale: 3 sequence of floats
            scaling between original data and knossos data
        :param experiment_name: str
            name of the experiment
        :param mags: sequence of ints
            available magnifications of the knossos dataset
        :param make_mag_folders: bool
            True: makes not-existing mag directories if not
        :param create_knossos_conf: bool
            True: creates not-existing knoosos.conf files
        :param verbose:
            True: prints several information
        :param raw_dtype:
            datatype of raw data
        :param create_pyk_conf:
            True: creates pyk.conf file a target folder
        :param descriptions:
            Dict[str, str] with keys 'raw' and 'overlay' passed to
            :func:`~write_pyknossos_conf`.
        :return:
            nothing
        """
        self.raw_dtype = raw_dtype
        self._knossos_path = path
        all_mag_folders = our_glob(path+"*mag*")

        if not mags is None:
            if make_mag_folders:
                for mag in mags:
                    exists = False
                    for mag_folder in all_mag_folders:
                        if "mag"+str(mag) in mag_folder:
                            exists = True
                            break
                    if not exists:
                        if len(all_mag_folders) > 0:
                            os.makedirs(path+"/"+ re.findall('[a-zA-Z0-9,_ -]+',
                                        all_mag_folders[0][:-1])[-1] + str(mag))
                        else:
                            os.makedirs(path+"/mag"+str(mag))

        mag_folder = our_glob(path+"*mag*")[0].split("/")
        if len(mag_folder[-1]) > 1:
            mag_folder = mag_folder[-1]
        else:
            mag_folder = mag_folder[-2]

        self._name_mag_folder = \
            mag_folder[:-len(re.findall("[\d]+", mag_folder)[-1])]

        self._scale = scale
        self._boundary = boundary
        self._experiment_name = experiment_name

        self._number_of_cubes = np.array(np.ceil(
            self.boundary.astype(np.float) / self.cube_shape), dtype=np.int)

        if create_knossos_conf:
            all_mag_folders = our_glob(path+"*mag*")
            for mag_folder in all_mag_folders:
                this_mag = re.findall("[\d]+", mag_folder)[-1]
                with open(mag_folder+"/knossos.conf", "w") as f:
                    f.write('experiment name "%s_mag%s";\n' %(experiment_name,
                                                              this_mag))
                    f.write('boundary x %d;\n' % boundary[0])
                    f.write('boundary y %d;\n' % boundary[1])
                    f.write('boundary z %d;\n' % boundary[2])
                    f.write('scale x %.2f;\n' % scale[0])
                    f.write('scale y %.2f;\n' % scale[1])
                    f.write('scale z %.2f;\n' % scale[2])
                    f.write('magnification %s;' % this_mag)
                    if self.raw_dtype == np.uint16:
                        f.write('16bit;\n')
        if create_pyk_conf:
            self.write_pyknossos_conf('{}/{}.pyk.conf'.format(path, experiment_name),
                                      include_overlay=True, descriptions=descriptions)
        elif descriptions is not None:
            print('WARNING: Descriptions was set but pyk conf generation was '
                  'dsiabled.')
        if verbose:
            _print("Initialization finished successfully")

        self._initialize_cache(cache_size)

        self._initialized = True

    def write_pyknossos_conf(self, path_to_pyknossos_conf,
                             include_overlay=True, descriptions=None):
        """ Write a pyknossos conf

        TODO: refactor '_BaseExt' settings.

        :param path_to_pyknossos_conf: str
        :param include_overlay: bool
        :param descriptions: Optional, dict with keys: 'raw' and 'overlay' and
            description strings as values.
        :return:
            nothing
        """
        if os.path.isfile(path_to_pyknossos_conf):
            raise ValueError('Pyk conf file already exists at {}.'.format(path_to_pyknossos_conf))
        if descriptions is None:
            descriptions = {'raw': 'original quality', 'overlay': 'original quality'}
        if len(self.scales) <= 0:
            raise ValueError('Cannot create pyk conf file without '
                             'per-mag-level scale definitions.')
            # TODO: work-in target_mags
            kd_dataset_atlas.scales = [(SCALING * 2 ** i).astype(float) for i in range(len(target_mags))]
            for ii in range(1, len(target_mags)):
                adapted_scale = kd_dataset_atlas.scales[ii]
                adapted_scale[2] = kd_dataset_atlas.scales[ii - 1][2]
                if adapted_scale[2] < adapted_scale[1]:
                    new_z_scale = adapted_scale[2] * 2
                else:
                    new_z_scale = adapted_scale[2]
                adapted_scale[2] = new_z_scale
                kd_dataset_atlas.scales[ii] = adapted_scale
        scales = ', '.join([','.join([str(int(el)) for el in sc]) for sc in self.scales])
        config_str = """[Dataset]
_BaseName = {0}
_ServerFormat = pyknossos
_DataScale = {1}
_Extent = {2}
_Description = "streaming optimized"
_BaseExt = .jpg

[Dataset]
_BaseName = {0}
_ServerFormat = pyknossos
_DataScale = {1}
_Extent = {2}
_Description = {3}
_BaseExt = .raw
    """.format(self._experiment_name, scales,
               ','.join([str(int(el)) for el in self.boundary]),
               descriptions['raw'])

        if include_overlay:
            config_str += """\n\n[Dataset]
_BaseName = {}
_ServerFormat = pyknossos
_DataScale = {}
_Extent = {}
_Description = {}
_BaseExt = .seg.sz.zip
    """.format(self._experiment_name, scales,
               ','.join([str(int(el)) for el in self.boundary]),
               descriptions['overlay'])
        with open(path_to_pyknossos_conf, "w") as f:
            f.write(config_str)

    def initialize_from_matrix(self, path, scale, experiment_name, data_mag=1,
                               offset=None, boundary=None, fast_downsampling=True,
                               data=None, data_path=None, hdf5_names=None,
                               mags=None, verbose=False, cache_size=0,
                               raw_dtype=np.uint8, force_overwrite=False):
        """ Initializes the dataset with matrix
            Only for use with "small" matrices (~10^3 edgelength)

            This function creates mag folders and knossos.conf's.

        :param path: str
            forward-slash separated path to the datasetfolder - not .../mag !
        :param scale: 3 sequence of floats
            scaling between original data and knossos data
        :param experiment_name: str
            name of the experiment
        :param data_mag: int
        :param offset: 3 sequence of ints or None
            offset of the given data
            if None offset is set to [0, 0, 0]
        :param boundary: 3 sequence of ints or None
            boundary of the knossos dataset
            if None boundary is calculated from offset and data
        :param fast_downsampling: bool
            True: uses order 1 downsampling(striding)
            False: uses order 3 downsampling
        :param data: 3D numpy array or list of 3D numpy arrays of ints
            exported data
            if list: data is combined to a single array by np.maximum()
        :param data_path: str
            path for loading data (hdf5 and pickle files are supported)
        :param hdf5_names: str or list of str
            hdf5 setnames in data_path
        :param mags: sequence of ints
            available magnifications of the knossos dataset
        :param verbose:
            True: prints several information
        :param raw_dtype:
            datatype of raw data
        :param force_overwrite:
            Ignores existing dirctory at `path`.
        :return:
            nothing
        """
        if os.path.isdir(path) and not force_overwrite:
            raise FileExistsError('Specified path already exists. Set '
                                  'force_overwrite if target directory can be '
                                  'safely modified.')
        if (data is None) and (data_path is None or hdf5_names is None):
            raise Exception("No data given")

        if data is None:
            data = load_from_h5py(data_path, hdf5_names, False)[0]

        if offset is None:
            offset = np.array([0, 0, 0], dtype=np.int)
        else:
            offset = np.array(offset, dtype=np.int)

        if boundary is None:
            boundary = np.array(data.shape) + offset
        else:
            if np.any(boundary < np.array(data.shape) + offset):
                raise Exception("Given size is too small for data")

        if mags is None:
            mags = [1]

        self._initialize_cache(cache_size)

        self.initialize_without_conf(path, boundary, scale, experiment_name,
                                     mags=mags, make_mag_folders=True, raw_dtype=raw_dtype,
                                     create_knossos_conf=True, verbose=verbose)

        self.save_raw(offset=offset*data_mag, mags=mags*data_mag,
                      data=data.swapaxes(0, 2),
                      fast_resampling=fast_downsampling, data_mag=data_mag)

    def copy_dataset(self, path, data_range=None, do_raw=True, mags=None,
                     stride=256, return_errors=False, nb_threads=20,
                     verbose=True, apply_func=None):
        """ Copies a dataset to another dataset - especially useful for
            downloading remote datasets

        :param path: str
            path to new knossosdataset (will be created)
        :param data_range: list of list
            specifies subvolume: [[x, y, z], [x, y, z]]
            None: whole dataset will be copied
        :param do_raw: boolean
            True: raw data will be copied
            False: overlaycubes will be copied
            do not do both at once in different processes!
        :param mags: list of int or int
            mags from which data should be copied (automatically 1 for
            overlaycubes). Default: all available mags
        :param stride: int
            stride for copying
        :param nb_threads: int
            number of threads to be used (recommended: 2 * number of cpus)
        :param apply_func: function
            function which will be applied to raw/overlay data before writing to
             new dataset folder
        """
        if apply_func is not None:
            assert callable(apply_func)

        def _copy_block_thread(args):
            mag, size, offset, do_raw = args
            if do_raw:
                raw = self.from_raw_cubes_to_matrix(size, offset, mag=mag,
                                                    http_verbose=True,
                                                    nb_threads=1,
                                                    show_progress=False,
                                                    verbose=verbose)

                if isinstance(raw, tuple):
                    err = raw[1]
                    raw = raw[0]
                else:
                    err = None
                if apply_func is not None:
                    try:
                        raw = apply_func(raw)
                    except Exception as e:
                        print("Exception ('%s') occured during "
                              "application of function %s at block %s.\n" %
                              (e, repr(apply_func), repr(args)))
                new_kd.from_matrix_to_cubes(offset=offset, mags=mag,
                                            data=raw, datatype=self.raw_dtype,
                                            as_raw=True, nb_threads=1,
                                            verbose=verbose)

                return err
            else:
                overlay = self.from_overlaycubes_to_matrix(size, offset, verbose=verbose,
                                                           mag=mag,
                                                           http_verbose=True,
                                                           nb_threads=1,
                                                           show_progress=False)

                if isinstance(overlay, tuple):
                    err = overlay[1]
                    overlay = overlay[0]
                else:
                    err = None
                if apply_func is not None:
                    overlay = apply_func(overlay)
                new_kd.from_matrix_to_cubes(offset=offset, mags=mag,
                                            data=overlay, datatype=np.uint64,
                                            nb_threads=1, verbose=verbose)
                return err

        if data_range is not None:
            assert isinstance(data_range, list) or isinstance(data_range, np.ndarray)
            assert len(data_range[0]) == 3
            assert len(data_range[1]) == 3
        else:
            data_range = [[0, 0, 0], self.boundary]

        if mags is None:
            mags = self.available_mags

        if isinstance(mags, int):
            mags = [mags]

        new_kd = KnossosDataset()
        new_kd.initialize_without_conf(path=path, boundary=self.boundary,
                                       scale=self.scale,
                                       experiment_name=self.experiment_name,
                                       mags=mags, raw_dtype=self.raw_dtype)

        multi_params = []
        if do_raw:
            for mag in mags:
                for x in range(data_range[0][0],
                               data_range[1][0] // mag, stride):
                    for y in range(data_range[0][1],
                                   data_range[1][1] // mag, stride):
                        for z in range(data_range[0][2],
                                       data_range[1][2] // mag, stride):
                            multi_params.append([mag, [stride]*3, [x, y, z],
                                                 True])
        else:
            for x in range(data_range[0][0],
                           data_range[1][0], stride):
                for y in range(data_range[0][1],
                               data_range[1][1], stride):
                    for z in range(data_range[0][2],
                                   data_range[1][2], stride):
                        multi_params.append([1, [stride]*3, [x, y, z],
                                             False])

        if nb_threads > 1:
            pool = ThreadPool(nb_threads)
            results = pool.map(_copy_block_thread, multi_params)
            pool.close()
            pool.join()
        else:
            results = map(_copy_block_thread, multi_params)

        errors = {}
        for result in results:
            if result:
                for errno in result:
                    if errno in errors:
                        errors[errno] += result[errno]
                    else:
                        errors[errno] = result[errno]
        if errors:
            _print("Errors appeared! Keep in mind that Error 404 might be "
                   "totally fine. Overview:")
            for errno in errors:
                _print("%d: %dx" % (errno, errors[errno]))
        if return_errors:
            return errors

    def from_cubes_to_list(self, vx_list, raw=True, datatype=np.uint32):
        """ Read voxel values vectorized
        WARNING: voxels have to be clustered, otherwise: RAM & runtime -> inf

        :param vx_list:  list or array of 3 sequence of int
            list of voxels which values should be returned
        :param raw: bool
            True: read from raw cubes
            False: read from overlaycubes
        :param datatype: np.dtype
            defines np.dtype, only relevant for overlaycubes (raw=False)
        :return: array of int
            array of voxel values corresponding to vx_list
        """
        vx_list = np.array(vx_list, dtype=np.int)
        boundary_box = [np.min(vx_list, axis=0),
                        np.max(vx_list, axis=0)]
        size = boundary_box[1] - boundary_box[0] + np.array([1, 1, 1])

        if raw:
            block = self.from_raw_cubes_to_matrix(size, boundary_box[0],
                                                  show_progress=False,
                                                  mirror_oob=True)
        else:
            block = self.from_overlaycubes_to_matrix(size, boundary_box[0],
                                                     datatype=datatype,
                                                     show_progress=False,
                                                     mirror_oob=True)

        vx_list -= boundary_box[0]

        return block[vx_list[:, 0], vx_list[:, 1], vx_list[:, 2]]

    def from_raw_cubes_to_list(self, vx_list):
        """ Read voxel values vectorized
        WARNING: voxels have to be clustered, otherwise: RAM & runtime -> inf

        :param vx_list:  list or array of 3 sequence of int
            list of voxels which values should be returned
        :return: array of int
            array of voxel values corresponding to vx_list
        """

        return self.from_cubes_to_list(vx_list, raw=True, datatype=self.raw_dtype)

    def from_overlaycubes_to_list(self, vx_list, datatype=np.uint32):
        """ Read voxel values vectorized
        WARNING: voxels have to be clustered, otherwise: RAM & runtime -> inf

        :param vx_list:  list or array of 3 sequence of int
            list of voxels which values should be returned
        :param datatype: np.dtype
            defines np.dtype
        :return: array of int
            array of voxel values corresponding to vx_list
        """

        return self.from_cubes_to_list(vx_list, raw=False, datatype=datatype)

    def _load(self, offset, size, from_overlay, mag, expand_area_to_mag=False, padding=0, datatype=None):
        """ Extracts a 3D matrix from the KNOSSOS-dataset NOTE: You should use one of the two wrappers below

        :param offset: 3 sequence of ints
            mag 1 coordinate of the corner closest to (0, 0, 0)
        :param size: 3 sequence of ints
            mag 1 size of requested data block
        :param from_overlay: bool
            loads overlay instead of raw cubes
        :param mag: int
            magnification of the requested data block
            Enlarges area to true voxels of mag in case offset and size don’t exist in that mag.
        :param expand_area_to_mag: bool
        :param padding: str or int
            Pad mode for matrix parts outside the dataset. See https://www.pydoc.io/pypi/numpy-1.9.3/autoapi/numpy/lib/arraypad/index.html?highlight=pad#numpy.lib.arraypad.pad
            When passing an it, will pad with that int in 'constant' mode
        :param datatype: numpy datatype
            typically: for mode 'raw' this is np.uint8, and for 'overlay' np.uint64
        :return: 3D numpy array or nothing
            if a path is given no data is returned
        """
        def _read_cube(c):
            local_offset = np.subtract([c[0], c[1], c[2]], start) * self.cube_shape
            valid_values = False

            # check cache first
            values = self._cube_from_cache(c, from_overlay)
            from_cache = values is not None

            if not from_cache:
                filename = f'{self.experiment_name}_{self.name_mag_folder}{mag}_x{c[0]:04d}_y{c[1]:04d}_z{c[2]:04d}.{"seg.sz.zip" if from_overlay else self._raw_ext}'
                path = f'{self.knossos_path}/{self.name_mag_folder}{mag}/x{c[0]:04d}/y{c[1]:04d}/z{c[2]:04d}/{filename}'

                if self.in_http_mode:
                    for tries in range(1, self.http_max_tries + 1):
                        try:
                            request = requests.get(path, auth=self.http_auth, timeout=60)
                            request.raise_for_status()
                            if not from_overlay:
                                if self._raw_ext == 'raw':
                                    values = np.fromstring(request.content, dtype=self.raw_dtype).astype(datatype)
                                else:
                                    values = imageio.imread(request.content)
                            else:
                                with zipfile.ZipFile(BytesIO(request.content), 'r') as zf:
                                    snappy_cube = zf.read(os.path.basename(path[:-4])) # seg.sz (without .zip)
                                    raw_cube = self.module_wide['snappy'].decompress(snappy_cube)
                                    values = np.fromstring(raw_cube, dtype=np.uint64).astype(datatype)
                            try:# check if requested values match shape
                                values.reshape(self.cube_shape)
                                valid_values = True
                                break
                            except ValueError:
                                self._print(f'Reshape error encountered for {1 + tries} time. ({path}). Content length: {len(request.content)}')
                                time.sleep(random.uniform(0.1, 1.0))
                                if tries == self.http_max_tries:
                                    raise Exception(f'Reshape errors exceed http_max_tries ({self.http_max_tries}).')
                        except requests.exceptions.RequestException as e:
                            if isinstance(e, requests.exceptions.ConnectionError) and tries < self.http_max_tries:
                                time.sleep(random.uniform(0.1, 1.0))
                                continue
                            return e
                        self._print(f'[{path}] Error occured ({tries}/{self.http_max_tries})')
                    if not valid_values:
                        raise Exception(f'Max. #tries reached. ({self.http_max_tries})')
                else:
                    if os.path.exists(path):
                        if from_overlay:
                            with zipfile.ZipFile(path, 'r') as zf:
                                snappy_cube = zf.read(os.path.basename(path[:-4])) # seg.sz (without .zip)
                            raw_cube = self.module_wide['snappy'].decompress(snappy_cube)
                            values = np.fromstring(raw_cube, dtype=np.uint64).astype(datatype)
                        elif self._cube_type == KnossosDataset.CubeType.RAW:
                            flat_shape = int(np.prod(self.cube_shape))
                            values = np.fromfile(path, dtype=self.raw_dtype, count=flat_shape).astype(datatype)
                        else: # compressed
                            values = imageio.imread(path)
                        valid_values = True
                    else:
                        self. _print(f'Cube »{path}« does not exist, cube with zeros only assigned')

            if valid_values:
                values = values.reshape(self.cube_shape)
                if not from_cache:
                    self._add_to_cube_cache(c, from_overlay, values)
                local_end = local_offset + self.cube_shape
                output[local_offset[2]:local_end[2], local_offset[1]:local_end[1], local_offset[0]:local_end[0]] = values

        t0 = time.time()

        assert self.initialized, 'Dataset is not initialized'

        if mag not in self.available_mags:
            raise Exception(f'Requested mag {mag} not available, only mags {self.available_mags} are available.')

        if 0 in size:
            raise Exception(f'The second parameter is size! - at least one dimension was set to 0 ({size})')

        ratio = self.scale_ratio(mag, 1)
        if expand_area_to_mag:
            # mag1 coords rounded such that when converting back from target mag to mag1 the specified offset and size can be extracted.
            # i.e. for higher mags the matrix will be larger rather than smaller
            boundary = np.ceil(np.array(self.boundary, dtype=np.int) / ratio).astype(int)
            end = np.ceil(np.add(offset, size) / ratio) * ratio
            offset = np.floor(np.array(offset, dtype=np.int) / ratio) * ratio
            # offset and size in target mag
            size = ((end - offset) // ratio).astype(int)
            offset = (offset // ratio).astype(int)
        else:
            size = (np.array(size, dtype=np.int) // ratio).astype(int)
            offset = (np.array(offset, dtype=np.int) // ratio).astype(int)
            boundary = (np.array(self.boundary, dtype=np.int) // ratio).astype(int)
        orig_size = np.copy(size)

        mirror_overlap = [[0, 0], [0, 0], [0, 0]]

        for dim in range(3):
            if offset[dim] < 0:
                size[dim] += offset[dim]
                mirror_overlap[dim][0] = -offset[dim]
                offset[dim] = 0

            if offset[dim] + size[dim] > boundary[dim]:
                mirror_overlap[dim][1] = offset[dim] + size[dim] - boundary[dim]
                size[dim] = boundary[dim] - offset[dim]

            if size[dim] < 0:
                raise Exception("Given block is totally out ouf bounds with "
                                "offset: [%d, %d, %d]!" %
                                (offset[0], offset[1], offset[2]))

        start = self.get_first_blocks(offset).astype(int)
        end = self.get_last_blocks(offset, size).astype(int)
        uncut_matrix_size = (end - start) * self.cube_shape

        output = np.zeros(uncut_matrix_size[::-1], dtype=datatype)

        offset_start = offset % self.cube_shape
        offset_end = (self.cube_shape - (offset + size)
                      % self.cube_shape) % self.cube_shape

        nb_cubes_to_process = int(np.prod(end - start))
        if nb_cubes_to_process == 0:
            return np.zeros(orig_size[::-1], dtype=datatype)

        cube_coordinates = []

        for z in range(start[2], end[2]):
            for y in range(start[1], end[1]):
                for x in range(start[0], end[0]):
                    cube_coordinates.append([x, y, z])

<<<<<<< HEAD
        # with ThreadPoolExecutor(max_workers=min(32, os.cpu_count() + 4)) as pool:
        with ThreadPoolExecutor(max_workers=4) as pool:
=======
        with ThreadPoolExecutor(max_workers=min(32, os.cpu_count() + 4)) as pool:
>>>>>>> ba6158f3
            results = list(pool.map(_read_cube, cube_coordinates)) # convert generator to list so we can count

        if results.count(None) < len(results):
            errors = defaultdict(int)
            for result in results: # None results are no error
                if result is not None and result.response is not None: # errors with server response
                    errors[result.response.status_code] += 1
                elif result is not None: # errors without server response
                    errors[result.__class__.__name__] += 1
            self._print(f'{len(errors)} non-ok http responses: {list(errors.items())}')

        output = cut_matrix(output, offset_start, offset_end, self.cube_shape, start, end)

        if (uncut_matrix_size / output.shape).prod() > 1.5: # shrink allocation
            output = output.astype(datatype, copy=True)

        if self.show_progress:
            dt = time.time() - t0
            speed = np.product(output.shape) * 1.0/1000000/dt
            _print(f'\rSpeed: {speed:.2f} Mvx/s, time {dt}')

        if not np.all(output.shape == size[::-1]):
            raise Exception(f'Incorrect shape! Should be {size[::-1]}; got {output.shape}')

        if np.any(mirror_overlap):
            if isinstance(padding, int):
                output = np.pad(output, mirror_overlap[::-1], 'constant', constant_values=padding)
            else:
                output = np.pad(output, mirror_overlap[::-1], mode=padding)

        return output

    def load_raw(self, **kwargs):
        """ from_cubes_to_matrix helper func with mode=raw.
        datatype default is np.uint8, but can be overriden.
        """
        assert 'from_overlay' not in kwargs, 'Don’t pass from_overlay, from_overlay is automatically set to False here.'
        kwargs.update({'from_overlay': False})
        if 'datatype' not in kwargs:
            dtype = self.raw_dtype if self.raw_dtype is not None else np.uint8
            kwargs.update({'datatype': dtype})
        else:
            if self.raw_dtype != kwargs['datatype']:
                _print("Specified datatype differs from config datatype.")
        return self._load(**kwargs)

    def load_seg(self, **kwargs):
        """ from_cubes_to_matrix helper func with mode=overlay.
        datatype default is np.uint64, but can be overriden.
        """
        assert 'from_overlay' not in kwargs, 'Don’t pass from_overlay, from_overlay is automatically set to True here.'
        kwargs.update({'from_overlay': True})
        if 'datatype' not in kwargs:
            kwargs.update({'datatype': np.uint64})
        return self._load(**kwargs)

    def from_cubes_to_matrix(self, size, offset, mode, mag=1, datatype=np.uint8,
                             mirror_oob=True, hdf5_path=None,
                             hdf5_name="raw", pickle_path=None,
                             invert_data=False, zyx_mode=False,
                             nb_threads=40, verbose=False, show_progress=True,
                             http_max_tries=2000, http_verbose=False):
        print('from_*cubes_to_matrix is DEPRECATED.\n Please use load_raw or load_seg.')
        self.verbose = verbose or http_verbose
        self.show_progress = show_progress
        self.http_max_tries = http_max_tries

        if zyx_mode:
            offset = offset[::-1]
            size = size[::-1]
        ratio = self.scale_ratio(mag, 1)
        size = (np.array(size) * ratio).astype(np.int)
        offset = (np.array(offset) * ratio).astype(np.int)

        from_overlay = mode == 'overlay'
        padding = 'symmetric' if mirror_oob else 0

        data = self._load(offset=offset, size=size, from_overlay=from_overlay, mag=mag, padding=padding, datatype=datatype)

        if invert_data:
            data = np.invert(data)

        if not zyx_mode:
            data = data.swapaxes(0, 2)

        if hdf5_path and hdf5_name:
            save_to_h5py(data, hdf5_path, hdf5_names=[hdf5_name])

        if pickle_path:
            save_to_pickle(data, pickle_path)

        return data

    def from_raw_cubes_to_matrix(self, size, offset, mag=1,
                                 datatype=None, mirror_oob=False,
                                 hdf5_path=None, hdf5_name="raw",
                                 pickle_path=None, invert_data=False,
                                 zyx_mode=False, nb_threads=40,
                                 verbose=False, http_verbose=False,
                                 http_max_tries=2000, show_progress=False):
        """ Extracts a 3D matrix from the KNOSSOS-dataset raw cubes

        :param size: 3 sequence of ints
            size of requested data block
        :param offset: 3 sequence of ints
            coordinate of the corner closest to (0, 0, 0)
        :param mag: int
            magnification of the requested data block
        :param datatype: numpy datatype
            typically np.uint8
        :param mirror_oob: bool
            pads the raw data with mirrored data if given box is out of bounce
        :param hdf5_path: str
            if given the output is written as hdf5 file
        :param hdf5_name: str
            name of hdf5-set
        :param pickle_path: str
            if given the output is written as (c)Pickle file
        :param invert_data: bool
            True: inverts the output
        :param zyx_mode: bool
            activates zyx-order, size and offset have to in zyx if activated
        :param nb_threads: int
            number of threads - twice the number of cores is recommended
        :param verbose: bool
            True: prints several information
        :param show_progress: bool
            True: progress is printed to the terminal
        :return: 3D numpy array or nothing
            if a path is given no data is returned
        """
        if datatype is None:
            assert self.raw_dtype is not None, "No raw data type specified."
            datatype = self.raw_dtype
        else:
            if self.raw_dtype != datatype:
                _print("Specified datatype differs from config datatype.")

        return self.from_cubes_to_matrix(size, offset,
                                         mode='raw',
                                         mag=mag,
                                         datatype=datatype,
                                         mirror_oob=mirror_oob,
                                         hdf5_path=hdf5_path,
                                         hdf5_name=hdf5_name,
                                         pickle_path=pickle_path,
                                         invert_data=invert_data,
                                         zyx_mode=zyx_mode,
                                         nb_threads=nb_threads,
                                         verbose=verbose,
                                         http_max_tries=http_max_tries,
                                         http_verbose=http_verbose,
                                         show_progress=show_progress)

    def from_overlaycubes_to_matrix(self, size, offset, mag=1,
                                    datatype=np.uint64, mirror_oob=False,
                                    hdf5_path=None, hdf5_name="raw",
                                    pickle_path=None, invert_data=False,
                                    zyx_mode=False, nb_threads=40,
                                    verbose=False, http_verbose=False,
                                    show_progress=False):
        """ Extracts a 3D matrix from the KNOSSOS-dataset overlay cubes

        :param size: 3 sequence of ints
            size of requested data block
        :param offset: 3 sequence of ints
            coordinate of the corner closest to (0, 0, 0)
        :param mag: int
            magnification of the requested data block
        :param datatype: numpy datatype
            typically np.uint64
        :param mirror_oob: bool
            pads the raw data with mirrored data if given box is out of bounce
        :param hdf5_path: str
            if given the output is written as hdf5 file
        :param hdf5_name: str
            name of hdf5-set
        :param pickle_path: str
            if given the output is written as (c)Pickle file
        :param invert_data: bool
            True: inverts the output
        :param zyx_mode: bool
            activates zyx-order, size and offset have to in zyx if activated
        :param nb_threads: int
            number of threads - twice the number of cores is recommended
        :param verbose: bool
            True: prints several information
        :param show_progress: bool
            True: progress is printed to the terminal
        :return: 3D numpy array or nothing
            if a path is given no data is returned
         """
        return self.from_cubes_to_matrix(size, offset,
                                         mode='overlay',
                                         mag=mag,
                                         datatype=datatype,
                                         mirror_oob=mirror_oob,
                                         hdf5_path=hdf5_path,
                                         hdf5_name=hdf5_name,
                                         pickle_path=pickle_path,
                                         invert_data=invert_data,
                                         zyx_mode=zyx_mode,
                                         nb_threads=nb_threads,
                                         verbose=verbose,
                                         http_verbose=http_verbose,
                                         show_progress=show_progress)

    @staticmethod
    def get_movement_area(kzip_path):
        with zipfile.ZipFile(kzip_path, "r") as zf:
            xml_str = zf.read('annotation.xml').decode()
        annotation_xml = ET.fromstring(xml_str)
        area_elem = annotation_xml.find("parameters").find("MovementArea")
        area_min = (int(area_elem.get("min.x")),
                  int(area_elem.get("min.y")),
                  int(area_elem.get("min.z")))
        area_max = (int(area_elem.get("max.x")),
                int(area_elem.get("max.y")),
                int(area_elem.get("max.z")))
        return (np.array(area_min), np.array(area_max))

    def load_kzip_seg(self, path, mag, return_area=False):
        area_min, area_max = self.get_movement_area(path)
        size = area_max - area_min
        matrix = self._load_kzip_seg(path=path, offset=area_min, size=size, mag=mag)
        return (matrix, area_min, size) if return_area else matrix

    def from_kzip_to_matrix(self, path, size, offset, mag=8, empty_cube_label=0,
                            datatype=np.uint64,
                            verbose=False,
                            show_progress=True,
                            apply_mergelist=True,
                            binarize_overlay=False,
                            return_dataset_cube_if_nonexistent=False,
                            expand_area_to_mag=False):
        print('from_kzip_to_matrix is DEPRECATED.\n Please use load_kzip_seg.')
        self.verbose = verbose
        self.show_progress = show_progress
        self.background_label = empty_cube_label

        ratio = self.scale_ratio(mag, 1)
        size = (np.array(size) * ratio).astype(np.int)
        offset = (np.array(offset) * ratio).astype(np.int)

        data = self._load_kzip_seg(path, offset, size, mag, datatype, apply_mergelist, return_dataset_cube_if_nonexistent, expand_area_to_mag)

        if binarize_overlay:
            data[data > 1] = 1

        return data.swapaxes(0, 2)

    def _load_kzip_seg(self, path, offset, size, mag, datatype=np.uint64, padding=0, apply_mergelist=True, return_dataset_cube_if_nonexistent=False, expand_area_to_mag=False):
        """ Extracts a 3D matrix from a kzip file

        :param path: str
            forward-slash separated path to kzip file
        :param offset: 3 sequence of ints
            mag 1 coordinate of the corner closest to (0, 0, 0)
        :param size: 3 sequence of ints
            size of requested data block
        :param datatype: numpy datatype
            typically np.uint8
        :param apply_mergelist: bool
            True: Merges IDs based on the kzip mergelist
        :param expand_area_to_mag: bool
            Enlarges area to true voxels of mag in case offset and size don’t exist in that mag.
        :param return_empty_cube_if_nonexistent: bool
            True: if kzip doesn't contain specified cube,
            an empty cube (cube filled with empty_cube_label) is returned.
            False: returns None instead.
        :return: 3D numpy array
        """
        if not self.initialized:
            raise Exception("Dataset is not initialized")

        if not self.module_wide["snappy"]:
            raise Exception("Snappy is not available - you cannot read "
                            "overlaycubes or kzips.")
        archive = zipfile.ZipFile(path, 'r')

        ratio = self.scale_ratio(mag, 1)
        if expand_area_to_mag:
            end = np.ceil(np.add(offset, size) / ratio) * ratio
            offset = np.floor(np.array(offset, dtype=np.int) / ratio) * ratio
            size = (end - offset) // ratio
            offset = offset // ratio
        else:
            size = np.array(size, dtype=np.int)//ratio
            offset = np.array(offset, dtype=np.int)//ratio

        start = np.array([get_first_block(dim, offset, self._cube_shape)
                          for dim in range(3)])
        end = np.array([get_last_block(dim, size, offset, self._cube_shape) + 1
                        for dim in range(3)])

        matrix_size = (end - start) * self.cube_shape
        output = np.zeros(matrix_size[::-1], dtype=datatype)

        offset_start = offset % self.cube_shape
        offset_end = (self.cube_shape - (offset + size) % self.cube_shape) % self.cube_shape

        current = np.array([start[dim] for dim in range(3)])
        cnt = 1
        nb_cubes_to_process = (end - start).prod()
        for z in range(start[2], end[2]):
            for y in range(start[1], end[1]):
                for x in range(start[0], end[0]):
                    current = [x, y, z]
                    if self.show_progress:
                        progress = 100*cnt/float(nb_cubes_to_process)
                        _stdout(f'\rProgress: {progress:.2f}% ') #
                    # this_path = f'{self._experiment_name}_mag{mag}x{x}y{y}z{z}.seg.sz'
                    # # compatibility with weirldy generated kzips
                    for this_path in [f'{self._experiment_name}_mag{mag}x{x}y{y}z{z}.seg.sz',
                                      f'{self._experiment_name}_mag{mag}_mag{mag}x{x}y{y}z{z}.seg.sz',
                                      f'{self._experiment_name}_mag1_mag{mag}x{x}y{y}z{z}.seg.sz']:
                        try:
                            scube = archive.read(this_path)
                            values = np.fromstring(module_wide["snappy"].decompress(scube), dtype=np.uint64)
                            self._print(f'{current}: loaded from .k.zip')
                            break
                        except KeyError:
                            self._print(f'{current}: {"dataset" if return_dataset_cube_if_nonexistent else self.background_label} cube assigned')
                            if return_dataset_cube_if_nonexistent:
                                values = self.load_seg(offset=current * ratio * self.cube_shape, size=ratio * self.cube_shape, mag=mag,
                                                       datatype=datatype, padding=padding, expand_area_to_mag=expand_area_to_mag)
                            else:
                                values = np.full(self.cube_shape, self.background_label, dtype=datatype)

                    local_offset = (current - start) * self.cube_shape
                    local_end = local_offset + self.cube_shape
                    output[local_offset[2]:local_end[2],
                           local_offset[1]:local_end[1],
                           local_offset[0]:local_end[0]] = values.reshape(self.cube_shape).astype(datatype, copy=False)
                    cnt += 1

        if self.show_progress and not self.verbose:
            print() # newline after sys.stdout.writes inside loop
        output = cut_matrix(output, offset_start, offset_end, self.cube_shape, start, end)
        if apply_mergelist:
            if "mergelist.txt" not in archive.namelist():
                self._print("no mergelist to apply")
            else:
                self._print("applying mergelist now")
                mergelist_tools.apply_mergelist(output, archive.read("mergelist.txt").decode())

        assert np.array_equal(output.shape, size[::-1]), f'Incorrect shape! Should be {size[::-1]}; got {output.shape}'

        return output

    def set_experiment_name_for_kzip(self, kzip_path):
        with tempfile.TemporaryDirectory() as tempdir_path:
            with zipfile.ZipFile(kzip_path, 'r') as original_kzip:
                original_kzip.extractall(tempdir_path)
            tempdir_path = Path(tempdir_path)
            with zipfile.ZipFile(kzip_path, 'w', zipfile.ZIP_DEFLATED) as new_kzip:
                for member in tempdir_path.iterdir():
                    if member.name == 'annotation.xml':
                        tree = ET.parse(member)
                        experiment = tree.find('parameters/experiment')
                        experiment.attrib['name'] = self.experiment_name
                        tree.write(member)
                    hit = re.search('_mag[0-9]+x[0-9]+y[0-9]+z[0-9]+.seg.sz', member.name)
                    new_path = member
                    if hit:
                        new_path = member.parent / (self.experiment_name + member.name[hit.span()[0]:])
                        member.rename(new_path)
                    new_kzip.write(new_path, new_path.name)

    def downsample_upsample_kzip_cubes(self, kzip_path, source_mag, out_mags=None, upsample=True, downsample=True, dest_path=None, chunk_size=None):
        from knossos_utils import skeleton as k_skel
        if dest_path is None:
            dest_path = kzip_path
        if out_mags is None:
            out_mags = []
        if chunk_size is None:
            mat, area_min, size = self.from_kzip_movement_area_to_matrix(str(kzip_path), mag=source_mag, apply_mergelist=False, return_area=True)
            area_max = np.array(area_min) + np.array(size) - 1
        else:
            area_min, area_max = self.get_movement_area(str(kzip_path))
            for offset in self.iter(area_min, area_max, chunk_size):
                mat = self.from_kzip_to_matrix(path=str(kzip_path), offset=offset, size=chunk_size, mag=source_mag, apply_mergelist=False)
                self.from_matrix_to_cubes(offset=offset, data=mat, data_mag=source_mag, kzip_path=dest_path,
                                          mags=out_mags, downsample=downsample, upsample=upsample, compress_kzip=False)
            area_min = offset
        skel = k_skel.Skeleton()
        mag_limit = 1
        if len(out_mags) > 0:
            mag_limit = np.log2(max(out_mags)) if self._ordinal_mags else max(out_mags)
        elif downsample:
            mag_limit = self.highest_mag
        skel.movement_area_min = np.array(area_min) + (mag_limit - np.array(area_min) % mag_limit)
        skel.movement_area_max = np.maximum(area_max - np.array(area_max) % mag_limit, skel.movement_area_min + 1)
        skel.set_scaling(self.scales[0])
        skel.experiment_name = self.experiment_name
        annotation_str = skel.to_xml_string()
        self.from_matrix_to_cubes(offset=area_min, data=mat, data_mag=source_mag, kzip_path=dest_path, mags=out_mags,
                                  downsample=downsample, upsample=upsample, annotation_str=annotation_str)

    def from_raw_cubes_to_image_stack(self, size, offset, output_path,
                                      name="img", output_format='png', mag=1,
                                      swap_xy=False, overwrite=False,
                                      delete_dir_first=False, verbose=False):
        """ Exports 2D images (x/y) from raw cubes to one folder

        :param size: 3 sequence of ints
            size of requested data block
        :param offset: 3 sequence of ints
            coordinate of the corner closest to (0, 0, 0)
        :param output_path: str
            output folder
        :param name: str
            prefix of image name
        :param output_format: str
            only formats supported by scipy.misc.imsave can be used
        :param mag: int
            magnification of the requested data
        :param swap_xy: bool
            swaps x and y axis
        :param overwrite: bool
            False: raises Exception if directory already exists
        :param delete_dir_first: bool
            True: deletes directory and creates new one before processing
        :param verbose: bool
            True: prints several information
        :return:
            nothing
        """
        if not self.initialized:
            raise Exception("Dataset is not initialized")

        if not os.path.exists(output_path):
            os.makedirs(output_path)
        elif not overwrite:
            raise Exception("Directory already exists and overwriting is not "
                            "allowed.")
        elif delete_dir_first:
            if verbose:
                _print("Deleting directory")
            shutil.rmtree(output_path)
            os.makedirs(output_path)

        data = self.from_raw_cubes_to_matrix(size, offset, mag=mag,
                                             verbose=verbose)
        if swap_xy:
            data = np.swapaxes(data, 0, 1)

        if verbose:
            _print("Writing Images")
        for z in range(data.shape[2]):
            scipy.misc.imsave(output_path + "/" + name + "_%d." + output_format,
                              data[:, :, z])

    def export_to_image_stack(self,
                              mode='raw',
                              out_dtype=None,
                              out_path='',
                              xy_zoom=1.,
                              out_format='tif',
                              mag=1):
        """
        Simple exporter, NOT RAM friendly. Always loads entire cube layers ATM.
        Make sure to have enough RAM available. Supports raw data and
        overlay export (only raw file).
        Please be aware that overlay tif export can be problematic, regarding
        the datatype. Usage of the raw format is advised.

        :param mode: string
        :param out_dtype: numpy dtype
        :param out_format: string
        :param out_path: string
        :return:
        """

        if not os.path.exists(out_path):
            os.makedirs(out_path)

        z_coord_cnt = 0

        stop = False

        scaled_cube_layer_size = (self.boundary[0]//mag,
                                  self.boundary[1]//mag,
                                  self._cube_shape[2])

        for curr_z_cube in range(0, int(np.ceil(self._number_of_cubes[2]) / float(mag))):
            if stop:
                break
            if mode == 'raw':
                layer = self.from_raw_cubes_to_matrix(
                    size=scaled_cube_layer_size,
                    offset=np.array([0, 0, curr_z_cube * self._cube_shape[2]]),
                    mag=mag)
            elif mode == 'overlay':
                layer = self.from_overlaycubes_to_matrix(
                    size=scaled_cube_layer_size,
                    offset=np.array([0, 0, curr_z_cube * self._cube_shape[2]]),
                    mag=mag, verbose=True)

            for curr_z_coord in range(0, self._cube_shape[2]):

                file_path = "{0}{1}_{2:06d}.{3}".format(out_path,
                                                         mode,
                                                         z_coord_cnt,
                                                         out_format)

                # the swap is necessary to have the same visual
                # appearence in knossos and the resulting image stack
                # => needs further investigation?
                try:
                    swapped = np.swapaxes(layer[:, :, curr_z_coord], 0, 1).astype(out_dtype)
                except IndexError:
                    stop = True
                    break

                if xy_zoom != 1.:
                    if mode == 'overlay':
                        swapped = scipy.ndimage.zoom(swapped, xy_zoom, order=0)
                    elif mode == 'raw':
                        swapped = scipy.ndimage.zoom(swapped, xy_zoom, order=1)

                if out_format != 'raw':
                    img = Image.fromarray(swapped)
                    with open(file_path, 'w') as fp:
                        img.save(fp)
                else:
                    swapped.tofile(file_path)

                _print("Writing layer {0} of {1} in total.".format(
                    z_coord_cnt+1, self.boundary[2]//mag))

                z_coord_cnt += 1
            del layer
        return

    def export_partially_to_image_stack(self,
                              mode='raw',
                              out_dtype=np.uint8,
                              out_path='',
                              xy_zoom=1., bounding_box=None,
                              out_format='tif',
                              mag=1):
        """
        Simple exporter, NOT RAM friendly. Always loads entire cube layers ATM.
        Make sure to have enough RAM available. Supports raw data and
        overlay export (only raw file).
        Please be aware that overlay tif export can be problematic, regarding
        the datatype. Usage of the raw format is advised.

        :param mode: string
        :param out_dtype: numpy dtype
        :param out_format: string
        :param out_path: string
        :return:
        """
        if not bounding_box:
            self.export_partially_to_image_stack(mode=mode, out_dtype=out_dtype, out_path=out_path,
            xy_zoom=xy_zoom, out_format=out_format, mag=mag, bounding_box=[np.zeros((3,)), np.array(self.boundary) // mag])
        starting_offset = bounding_box[0]
        size = bounding_box[1]
        if not os.path.exists(out_path):
            os.makedirs(out_path)

        z_coord_cnt = 0

        stop = False

        scaled_cube_layer_size = (size[0]//mag,
                                  size[1]//mag,
                                  self._cube_shape[2])

        end_z = 1 + int(np.ceil((starting_offset[2] + size[2]) // self._cube_shape[2]))
        pbar = tqdm.tqdm(total=(end_z * self._cube_shape[2]-starting_offset[2])//mag)
        for curr_z_cube in range(starting_offset[2] // self.cube_shape[2], end_z):
            if stop:
                break
            if mode == 'raw':
                layer = self.from_raw_cubes_to_matrix(
                    size=scaled_cube_layer_size,
                    offset=np.array([starting_offset[0], starting_offset[1], curr_z_cube * self._cube_shape[2]]),
                    mag=mag, verbose=True)
            elif mode == 'overlay':
                layer = self.from_overlaycubes_to_matrix(
                    size=scaled_cube_layer_size,
                    offset=np.array([starting_offset[0], starting_offset[1], curr_z_cube * self._cube_shape[2]]),
                    mag=mag, verbose=True)

            layer = layer.astype(out_dtype)

            for curr_z_coord in range(0, self._cube_shape[2]):

                file_path = "{0}{1}_{2:06d}.{3}".format(out_path,
                                                         mode,
                                                         z_coord_cnt,
                                                         out_format)

                # the swap is necessary to have the same visual
                # appearence in knossos and the resulting image stack
                # => needs further investigation?
                try:
                    swapped = np.swapaxes(layer[:, :, curr_z_coord], 0, 0)
                except IndexError:
                    stop = True
                    break

                if xy_zoom != 1.:
                    if mode == 'overlay':
                        swapped = scipy.ndimage.zoom(swapped, xy_zoom, order=0)
                    elif mode == 'raw':
                        swapped = scipy.ndimage.zoom(swapped, xy_zoom, order=1)

                if out_format != 'raw':
                    img = Image.fromarray(swapped)
                    with open(file_path, 'w') as fp:
                        img.save(fp)
                else:
                    swapped.tofile(file_path)
                pbar.update(1)
                # _print("Writing layer {0} of {1} in total.".format(
                #     z_coord_cnt+1, self.boundary[2]//mag))

                z_coord_cnt += 1
        pbar.close()
        return

    def save_cube(self, cube_path, data, overwrite_offset=None, overwrite_limit=None):
        """
        Helper function for from_matrix_to_cubes. Can also be used independently to overwrite individual cubes.
        Expects data, offset and limit in xyz and data.shape == self.cube_shape.
        :param cube_path: absolute path to destination cube (*.seg.sz.zip, *.seg.sz, *.raw, *.[ending known by imageio.imread])
        :param data: data to be written to the cube
        :param overwrite_offset: overwrite area offset. Defaults to (0, 0, 0) if overwrite_limit is set.
        :param overwrite_limit: overwrite area offset. Defaults to self.cube_shape if overwrite_offset is set.
        """
        assert np.array_equal(data.shape, self.cube_shape), 'Can only save cubes of shape self.cube_shape ({}). found shape {}'.format(self.cube_shape, data.shape)
        data = data.reshape(np.prod(self.cube_shape))
        dest_cube = data
        if os.path.isfile(cube_path):
            # read
            if cube_path.endswith('.seg.sz.zip'):
                try:
                    with zipfile.ZipFile(cube_path, "r") as zf:
                        in_zip_name = os.path.basename(cube_path)[:-4]
                        dest_cube = np.fromstring(self.module_wide["snappy"].decompress(zf.read(in_zip_name)), dtype=np.uint64)
                except zipfile.BadZipFile:
                    print(cube_path, "is broken and will be overwritten")
            elif cube_path.endswith('.seg.sz'):
                with open(cube_path, "rb") as existing_file:
                    dest_cube = np.fromstring(self.module_wide["snappy"].decompress(existing_file.read()), dtype=np.uint64)
            elif cube_path.endswith('.raw'):
                dest_cube = np.fromfile(cube_path, dtype=np.uint8)
            else: # png or jpg
                try:
                    dest_cube = imageio.imread(cube_path)
                except ValueError:
                    print(cube_path, "is broken and will be overwritten")
            if dest_cube.size == 0:
                print(cube_path, "has size 0 and will be overwritten")
                dest_cube = data
            dest_cube = dest_cube.reshape(self.cube_shape)
            data = data.reshape(self.cube_shape)

            if overwrite_offset is not None or overwrite_limit is not None:
                overwrite_offset = overwrite_offset if overwrite_offset is not None else (0, 0, 0)
                overwrite_limit = overwrite_limit if overwrite_offset is not None else self.cube_shape
                dest_cube[overwrite_offset[2]: overwrite_limit[2],
                          overwrite_offset[1]: overwrite_limit[1],
                          overwrite_offset[0]: overwrite_limit[0]] = data[overwrite_offset[2]: overwrite_limit[2],
                                                                          overwrite_offset[1]: overwrite_limit[1],
                                                                          overwrite_offset[0]: overwrite_limit[0]]
            else:
                indices = np.where(data != 0)
                dest_cube[indices] = data[indices]
        # write
        if np.any(dest_cube):
            dest_cube = dest_cube.reshape(np.prod(dest_cube.shape))
            if cube_path.endswith('.seg.sz.zip'):
                in_zip_name = os.path.basename(cube_path)[:-4]
                with zipfile.ZipFile(cube_path, "w") as zf:
                    zf.writestr(in_zip_name, self.module_wide["snappy"].compress(dest_cube), compress_type=zipfile.ZIP_DEFLATED)
            elif cube_path.endswith('.seg.sz'):
                with open(cube_path, "wb") as dest_file:
                    dest_file.write(self.module_wide["snappy"].compress(dest_cube))
            elif cube_path.endswith('.raw'):
                with open(cube_path, "wb") as dest_file:
                    dest_file.write(dest_cube)
            else:  # png or jpg
                imageio.imwrite(cube_path, dest_cube.reshape(self._cube_shape[2] * self._cube_shape[1], self._cube_shape[0]))
        elif (overwrite_offset is not None or overwrite_limit is not None) and os.path.exists(cube_path):
            os.remove(cube_path)

    def from_matrix_to_cubes(self, offset, mags=[], data=None, data_mag=1,
                             data_path=None, hdf5_names=None,
                             datatype=np.uint64, fast_downsampling=True,
                             force_unique_labels=False, verbose=False,
                             overwrite='area', kzip_path=None, compress_kzip=True,
                             annotation_str=None, as_raw=False, nb_threads=20,
                             upsample=True, downsample=True, gen_mergelist=True):
        """ Cubes data for viewing and editing in KNOSSOS
            one can choose from
                a) (Over-)writing overlay cubes in the dataset
                b) Writing a kzip which can be loaded in KNOSSOS
                c) (Over-)writing raw cubes
        :param compress_kzip: bool
            If kzip_path selected, indicates if tmp output folder should be
            compressed to the kzip. For multiple calls to this function with
            same kzip target, it makes sense to only compress in the last call.
        :param offset: 3 sequence of ints
            coordinate of the corner closest to (0, 0, 0)
        :param mags: sequence of ints
            exported magnifications
        :param data: 3D numpy array or list of 3D numpy arrays of ints
            exported data
            if list: data is combined to a single array by np.maximum()
        :param data_path: str
            path for loading data (hdf5 and pickle files are supported)
        :param hdf5_names: str or list of str
            hdf5 setnames in data_path
        :param datatype: numpy dtype
            typically:  raw = np.uint8
                        overlays = np.uint64
        :param fast_downsampling: bool
            True: uses order 1 downsampling (striding)
            False: uses order 3 downsampling
        :param force_unique_labels: bool
            unsupported
        :param verbose: bool
            True: prints several information
        :param overwrite: True (overwrites all values within offset and offset+data.shape)
                         | False (preserves original cube values at 0-locations of new data)
        :param kzip_path: str
            is not None: overlay data is written as kzip to this path
        :param annotation_str: str
            is not None: if writing to k.zip, include this as annotation.xml
        :param as_raw: bool
            True: outputs data as normal KNOSSOS raw cubes
        :param gen_mergelist: bool
            True: generates a mergelist when writing into a kzip
        :param nb_threads: int
            if < 2: no multithreading
        :return:
            nothing
        """
        print('from_matrix_to_cubes is DEPRECATED.\n Please use save_raw or save_seg instead.')
        if data_path is not None:
            if '.h5' in data_path:
                assert hdf5_names is not None, 'No hdf5 names given to read hdf5 file.'
                data = load_from_h5py(data_path, list(hdf5_names))
            elif '.pkl' in data_path:
                data = load_from_pickle(data_path)
            else:
                raise Exception("File has to be .h5 pr .pkl")

        assert data is not None
        if len(data) == 0:
            raise Exception("No data or path given!")

        data = np.array(data)
        data = np.swapaxes(data, 0, 2)
        assert not force_unique_labels, 'force_unique_labels unsupported'

        if kzip_path:
            if compress_kzip:
                self.save_to_kzip(data, data_mag, kzip_path, offset, mags, gen_mergelist, annotation_str)
            else:
                self.save_to_kzip_path_only(data, data_mag, kzip_path, offset, mags, gen_mergelist, annotation_str)
        else:
            self._save(data, data_mag, offset, mags, as_raw, None, upsample, downsample, fast_downsampling)

    def _save(self, data, data_mag, offset, mags, as_raw, kzip_path, upsample, downsample, fast_resampling):
        datatype = np.uint8 if as_raw else np.uint64
        overwrite = True

        def _write_cubes(args):
            """ Helper function for multithreading """
            folder_path, path, cube_offset, cube_limit, start, end = args

            cube = np.zeros(self.cube_shape, dtype=datatype)
            cube[cube_offset[2]: cube_limit[2],
                 cube_offset[1]: cube_limit[1],
                 cube_offset[0]: cube_limit[0]] = data_inter[start[2]: start[2] + end[2],
                                                             start[1]: start[1] + end[1],
                                                             start[0]: start[0] + end[0]]

            if not np.any(cube):
               self._print(path, 'no data to write, cube will be removed if present')

            if kzip_path is None:
                while True:
                    try:
                        os.makedirs(folder_path, exist_ok=True)
                        break
                    except PermissionError: # sometimes happens via sshfs with multiple workers
                        print('Permission error while creating cube folder. Sleeping on', folder_path)
                        time.sleep(random.uniform(0.1, 1.0))
                        pass

                block_path = os.path.join(folder_path, 'block')
                while True:
                    try:
                        os.makedirs(block_path)    # Semaphore --------
                        break
                    except (FileExistsError, PermissionError):
                        try:
                            if time.time() - os.stat(block_path).st_mtime <= 30:
                                time.sleep(random.uniform(0.1, 1.0)) # wait for other workers to finish
                            else:
                                print(f'had to remove block folder {block_path} that wasn’t accessed recently {os.stat(block_path).st_mtime}')
                                os.rmdir(block_path)
                        except FileNotFoundError:
                            pass # folder was removed by another worker in the meantime

                self.save_cube(cube_path=path if as_raw else path + '.zip', data=cube,
                               overwrite_offset=cube_offset if overwrite else None,
                               overwrite_limit=cube_limit if overwrite else None)

                try:
                    os.rmdir(block_path)   # ------------------------------
                except FileNotFoundError:
                    print(f'another worker removed our semaphore {block_path}')
                    pass
            else:
                self.save_cube(cube_path=path, data=cube,
                                overwrite_offset=cube_offset if overwrite else None,
                                overwrite_limit=cube_limit if overwrite else None)

        # Main Function
        assert self.initialized, 'Dataset is not initialized'
        assert as_raw or self.module_wide["snappy"], 'Snappy is not available - you cannot write overlaycubes or kzips.'
        mags = list(mags)

        if not mags:
            start_mag = 1 if upsample else data_mag
            end_mag = self.highest_mag if downsample else data_mag
            if self._ordinal_mags:
                mags = np.arange(start_mag, end_mag, dtype=np.int)
            else: # power of 2 mags (KNOSSOS style)
                mags = np.power(2, np.arange(np.log2(start_mag), np.log2(end_mag), dtype=np.int))
        self._print(f'mags to write: {mags}')

        if kzip_path is not None:
            assert not as_raw, 'You have to choose between kzip and raw cubes'
            if kzip_path.endswith(".k.zip"):
                kzip_path = kzip_path[:-6]
            if not os.path.exists(kzip_path):
                os.makedirs(kzip_path)
        # TODO: skimage.transform.rescale is functional (only tested on raw channel)
        for mag in mags:
            ratio = self.scale_ratio(mag, data_mag)[::-1]
            inv_mag_ratio = 1.0/np.array(ratio)
            fast = fast_resampling or (not as_raw and mag > data_mag)
            if fast and all(mag_ratio.is_integer() for mag_ratio in ratio):
                data_inter = np.array(data[::int(ratio[0]), ::int(ratio[1]), ::int(ratio[2])], dtype=datatype)
            elif all(mag_ratio == 1 for mag_ratio in ratio):
                # copy=False means in this context that a copy is only made
                # when necessary (e.g. type change)
                data_inter = data.astype(datatype, copy=False)
            elif fast:
                data_inter = scipy.ndimage.zoom(data, inv_mag_ratio, order=0).astype(datatype, copy=False)
                # data_inter = skimage.transform.rescale(data, inv_mag_ratio, multichannel=False, order=0,
                #                                        preserve_range=True).astype(datatype, copy=False)
            elif as_raw:
                quality = 3 if mag > data_mag else 1
                # data_inter = scipy.ndimage.zoom(data, inv_mag_ratio, order=quality).astype(datatype, copy=False)
                data_inter = skimage.transform.rescale(data, inv_mag_ratio, multichannel=False, order=quality,
                                                       preserve_range=True).astype(datatype, copy=False)
            else:  # fancy seg upsampling
                data_inter = np.zeros(shape=(inv_mag_ratio * np.array(data.shape)).astype(np.int), dtype=datatype)
                for value in np.unique(data):
                    if value == 0: continue  # no 0 upsampling
                    # keep fancy scipy upsampling for overlays
                    up_chunk_channel = scipy.ndimage.zoom((data == value).astype(np.uint8), inv_mag_ratio, order=1)
                    # up_chunk_channel = skimage.transform.rescale(
                    #     (data == value).astype(np.uint8), inv_mag_ratio, order=0, multichannel=False, preserve_range=True)
                    data_inter += (up_chunk_channel * value).astype(datatype, copy=False)
            offset_mag = np.array(offset, dtype=np.int) // self.scale_ratio(mag, 1)
            size_mag = np.array(data_inter.shape[::-1], dtype=np.int)

            self._print(f'mag: {mag}')
            self._print(f'box_offset: {offset_mag}')
            self._print(f'box_size: {size_mag}')

            start = np.array([get_first_block(dim, offset_mag, self._cube_shape) for dim in range(3)])
            end = np.array([get_last_block(dim, size_mag, offset_mag, self._cube_shape) + 1 for dim in range(3)])

            self._print(f'start_cube: {start}')
            self._print(f'end_cube: {end}')

            multithreading_params = []

            for z in range(start[2], end[2]):
                for y in range(start[1], end[1]):
                    for x in range(start[0], end[0]):
                        current = np.array([x, y, z])

                        this_cube_info = []
                        path = f'{self.knossos_path}/{self.name_mag_folder}{mag}/x{current[0]:04d}/y{current[1]:04d}/z{current[2]:04d}/'
                        this_cube_info.append(path)

                        if kzip_path is None:
                            path += f'{self.experiment_name}_{self.name_mag_folder}{mag}_x{current[0]:04d}_y{current[1]:04d}_z{current[2]:04d}.{self._raw_ext if as_raw else "seg.sz"}'
                        else:
                            path = f'{kzip_path}/{self._experiment_name}_{self.name_mag_folder}{mag}x{current[0]}y{current[1]}z{current[2]}.seg.sz'
                        this_cube_info.append(path)

                        cube_coords = current * self.cube_shape
                        cube_offset = np.zeros(3)
                        cube_limit = np.ones(3) * self.cube_shape

                        for dim in range(3):
                            if cube_coords[dim] < offset_mag[dim]:
                                cube_offset[dim] = offset_mag[dim] - cube_coords[dim]
                            if cube_coords[dim] + cube_limit[dim] > offset_mag[dim] + size_mag[dim]:
                                cube_limit[dim] = offset_mag[dim] + size_mag[dim] - cube_coords[dim]

                        start_coord = cube_coords - offset_mag + cube_offset
                        end_coord = cube_limit - cube_offset

                        this_cube_info.append(cube_offset.astype(np.int))
                        this_cube_info.append(cube_limit.astype(np.int))
                        this_cube_info.append(start_coord.astype(np.int))
                        this_cube_info.append(end_coord.astype(np.int))

                        multithreading_params.append(this_cube_info)

<<<<<<< HEAD
            # with ThreadPoolExecutor(max_workers=min(32, os.cpu_count() + 4)) as pool:
            with ThreadPoolExecutor(max_workers=4) as pool:
=======
            with ThreadPoolExecutor(max_workers=min(32, os.cpu_count() + 4)) as pool:
>>>>>>> ba6158f3
                list(pool.map(_write_cubes, multithreading_params)) # convert generator to list to unsilence errors

    def save_raw(self, data, data_mag, offset, mags=[], upsample=True, downsample=True, fast_resampling=True):
        self._save(data=data, data_mag=data_mag, offset=offset, mags=mags, as_raw=True, kzip_path=None, upsample=upsample, downsample=downsample, fast_resampling=fast_resampling)

    def save_seg(self, data, data_mag, offset, mags=[], upsample=True, downsample=True, fast_resampling=True):
        self._save(data=data, data_mag=data_mag, offset=offset, mags=mags, as_raw=False, kzip_path=None, upsample=upsample, downsample=downsample, fast_resampling=fast_resampling)

    def save_to_kzip(self, data, data_mag, kzip_path, offset, mags=[], gen_mergelist=True, annotation_str=None, upsample=True, downsample=True, fast_resampling=True):
        self.save_to_kzip_path_only(data=data, data_mag=data_mag, kzip_path=kzip_path, offset=offset, mags=[], gen_mergelist=gen_mergelist, annotation_str=annotation_str, upsample=upsample, downsample=downsample, fast_resampling=fast_resampling)
        self.compress_kzip(kzip_path=kzip_path)

    def save_to_kzip_path_only(self, data, data_mag, kzip_path, offset, mags=[], gen_mergelist=True, annotation_str=None, upsample=True, downsample=True, fast_resampling=True):
        if kzip_path.endswith('.k.zip'):
            kzip_path = kzip_path[:-6]
        self._save(data=data, data_mag=data_mag, offset=offset, mags=mags, as_raw=False, kzip_path=kzip_path, upsample=upsample, downsample=downsample, fast_resampling=fast_resampling)
        if gen_mergelist:
            with open(os.path.join(kzip_path, 'mergelist.txt'), 'w') as mergelist:
                start = time.time();
                mergelist.write(mergelist_tools.gen_mergelist_from_segmentation(data, offsets=np.array(offset, dtype=np.uint64)))
                self._print('gen mergelist', time.time() - start)
        if annotation_str is not None:
            with open(os.path.join(kzip_path, 'annotation.xml'), 'w') as annotation:
                annotation.write(annotation_str)

    def compress_kzip(self, kzip_path):
        while kzip_path.endswith('/'):
            kzip_path = kzip_path[:-1]
        if kzip_path.endswith('.k.zip'):
            kzip_path = kzip_path[:-6]
        assert os.path.isdir(kzip_path), f"Could not find folder for compression to kzip: {kzip_path}"
        with zipfile.ZipFile(kzip_path + '.k.zip', 'w', zipfile.ZIP_DEFLATED) as zf:
            for root, dirs, files in os.walk(kzip_path):
                for file in files:
                    zf.write(os.path.join(root, file), file)
        shutil.rmtree(kzip_path)

    def from_overlaycubes_to_kzip(self, size, offset, output_path,
                                  src_mag=1, trg_mags=[1,2,4,8],
                                  nb_threads=5):
        """ Copies chunk from overlay cubes and saves them as kzip

        :param size: 3 sequence of ints
            size of requested data block
        :param offset: 3 sequence of ints
            coordinate of the corner closest to (0, 0, 0)
        :param output_path: str
            path to .k.zip file without extension
        :param src_mag: int
            source mag from knossos dataset
        :param trg_mags: iterable of ints
            target mags to write to kzip
        :param nb_threads: int
            number of worker threads
        :return:
            nothing
        """
        if not self.initialized:
            raise Exception("Dataset is not initialized")

        overlay = self.from_overlaycubes_to_matrix(size,
                                                   offset,
                                                   mag=src_mag,
                                                   nb_threads=nb_threads)

        self.from_matrix_to_cubes(offset, data=overlay,
                                  kzip_path=output_path,
                                  nb_threads=nb_threads,
                                  mags=trg_mags)

    def add_mergelist_to_kzip(self, kzip_path, subobj_map={}):
        ids = defaultdict(lambda: [0, 0, 0])
        ids_count = defaultdict(int)
        obj_map = defaultdict(set)
        for x, y, z in self.iter((0, 0, 0), self.boundary.tolist(), (128, 128, 128)):
            cube = self.from_kzip_to_matrix(kzip_path, size=(128, 128, 128), offset=(x, y, z), mag=1,
                                            return_dataset_cube_if_nonexistent=True, apply_mergelist=False,
                                            show_progress=False, verbose=False)
            if not np.any(cube): continue
            labels = np.unique(cube)[1:]  # no 0
            for sv_id in labels:
                obj_id = subobj_map.get(sv_id, sv_id)
                obj_map[obj_id].add(sv_id)
                indices = np.where(cube == sv_id)
                ids[obj_id][0] += np.sum(indices[0] + x)
                ids[obj_id][1] += np.sum(indices[1] + y)
                ids[obj_id][2] += np.sum(indices[2] + z)
                ids_count[obj_id] += len(indices[0])

        obj_dict = {}
        for obj_id, indices in ids.items():
            center = np.divide(indices, ids_count[obj_id])
            obj_dict[obj_id] = (obj_map[obj_id], center)

        with zipfile.ZipFile(kzip_path, "a") as zf:
            mergelist = mergelist_tools.gen_mergelist_from_objects(obj_dict)
            zf.writestr("mergelist.txt", mergelist)

    def delete_all_overlaycubes(self, nb_processes=4, verbose=False):
        """  Deletes all overlaycubes

        :param nb_processes: int
            if < 2: no multiprocessing
        :param verbose: bool
            True: prints several information
        :return:
            nothing
        """
        self.delete_all_cubes(raw=False, nb_processes=nb_processes,
                              verbose=verbose)

    def delete_all_rawcubes(self, nb_processes=4, verbose=False):
        """  Deletes all overlaycubes

        :param nb_processes: int
            if < 2: no multiprocessing
        :param verbose: bool
            True: prints several information
        :return:
            nothing
        """
        self.delete_all_cubes(raw=True, nb_processes=nb_processes,
                              verbose=verbose)

    def delete_all_cubes(self, raw, nb_processes=4, verbose=False):
        """  Deletes all overlaycubes

        :param raw: bool
            wether to delete raw or overlay cubes
        :param nb_processes: int
            if < 2: no multiprocessing
        :param verbose: bool
            True: prints several information
        :return:
            nothing
        """
        multi_params = []
        for mag in range(32):
            if os.path.exists(self._knossos_path+self._name_mag_folder +
                              str(2**mag)):
                for x_cube in range(int(self._number_of_cubes[0] // 2**mag+1)):
                    if raw:
                        glob_input = self._knossos_path + \
                                     self._name_mag_folder + \
                                     str(2**mag) + "/x%04d/y*/z*/" % x_cube + \
                                     self._experiment_name + "*." + self._raw_ext
                    else:
                        glob_input = self._knossos_path + \
                                     self._name_mag_folder + \
                                     str(2**mag) + "/x%04d/y*/z*/" % x_cube + \
                                     self._experiment_name + "*seg*"

                    multi_params.append([glob_input, verbose])

        if not self.initialized:
            raise Exception("Dataset is not initialized")

        if nb_processes > 1:
            pool = Pool(nb_processes)
            pool.map(_find_and_delete_cubes_process, multi_params)
            pool.close()
            pool.join()
        else:
            for params in multi_params:
                _find_and_delete_cubes_process(params)

    def export_partially_to_composite_stack(self, bounding_box, out_path, xy_zoom=1., cvals=None,
                                            out_format='tif', mag=1, verbose=False, nb_threads=1,
                                            kd_raw=None, kd_overlay=None, nb_dilations=0):
        """
        Simple exporter, NOT RAM friendly. Always loads entire cube layers ATM.
        Make sure to have enough RAM available. Supports raw data and
        overlay export (only raw file).
        Please be aware that overlay tif export can be problematic, regarding
        the datatype. Usage of the raw format is advised.
        :param bounding_box: tuple
            (offset, size)
        :param xy_zoom: float
        :param out_format: string
        :param out_path: string
        :param mag: int
        :param cvals: dict
            Mapping of IDs to rgba values or None (random colors)
        :param verbose: bool

        """
        assert not (kd_raw is not None and kd_overlay is not None), "Only add one additional knossos dataset"
        if kd_raw is None:
            kd_raw = self
        if kd_overlay is None:
            kd_overlay = self
        assert np.all(kd_raw._cube_shape == kd_overlay._cube_shape), "Cube shapes of KDs have to be equal."
        assert np.all(kd_raw.boundary == kd_overlay.boundary), "Boundary of KDs have to be equal."
        mode = "composite"
        starting_offset = np.array(bounding_box[0], dtype=np.int)
        size = np.array(bounding_box[1], dtype=np.int)
        if not os.path.exists(out_path):
            os.makedirs(out_path)

        z_coord_cnt = 0

        stop = False

        scaled_cube_layer_size = (size[0]//mag, size[1]//mag, self._cube_shape[2])
        end_z = 1 + int(np.ceil((starting_offset[2] + size[2]) // self._cube_shape[2]))
        pbar = tqdm.tqdm(total=(end_z*self._cube_shape[2]-starting_offset[2])//mag)
        for curr_z_cube in range(starting_offset[2] // self.cube_shape[2], end_z):
            if stop:
                break
            offset = np.array([starting_offset[0], starting_offset[1], curr_z_cube * self._cube_shape[2]])
            raw = kd_raw.from_raw_cubes_to_matrix(size=scaled_cube_layer_size, nb_threads=nb_threads,
                                                  offset=offset, mag=mag, verbose=verbose)
            if np.sum(raw) == 0:
                print("WARNING: Raw data slice is empty. Offset:", offset)
            overlay = kd_overlay.from_overlaycubes_to_matrix(size=scaled_cube_layer_size, offset=offset,
                                                             mag=mag, verbose=verbose, nb_threads=nb_threads)
            unique_ids = np.unique(overlay)
            if len(unique_ids) == 1:
                print("WARNING: Overlay slice has only one label. Offset:", offset)
            for curr_z_coord in range(0, self._cube_shape[2]):
                file_path = "{0}/{1}_{2:06d}.{3}".format(out_path, mode, z_coord_cnt, out_format)
                # the swap is necessary to have the same visual
                # appearence in knossos and the resulting image stack
                # => needs further investigation?
                try:
                    swapped_raw = np.swapaxes(raw[:, :, curr_z_coord], 0, 1)
                    swapped_ol = np.swapaxes(overlay[:, :, curr_z_coord], 0, 1)
                except IndexError:
                    stop = True
                    break
                if xy_zoom != 1.:
                    swapped_ol = scipy.ndimage.zoom(swapped_ol, xy_zoom, order=0)
                    swapped_raw = scipy.ndimage.zoom(swapped_raw, xy_zoom, order=1)
                swapped_ol = multi_dilation(swapped_ol, nb_dilations)
                # comp = create_label_overlay_img(swapped_ol, save_path=file_path, background=swapped_raw, cvals=cvals,
                #                                 save_raw_img=False)
                comp = create_composite_img(swapped_ol, swapped_raw, cvals)
                with open(file_path, 'w') as fp:
                    comp.save(fp)
                # _print("Writing layer {0} of {1} in total.".format(
                #     z_coord_cnt+1, self.boundary[2]//mag))
                z_coord_cnt += 1
                pbar.update(1)
        pbar.close()


def downsample_kd(kd, orig_mag, target_mags, stride=(4 * 128, 4 * 128, 2 * 128),
                  do_raw=False, fast_downsampling=False):
    """Downsample existing KnossosDataset

    :param kd: KnossosDataset
    :param orig_mag: int
    :param target_mags: tuple
    :param stride: tuple
    :param do_raw: bool
    :param fast_downsampling: bool
        Whether to use striding (True) or scipy.zoom (False). If False and do_raw then interpolation order is set
        to 3. If False and not do_raw then order is set to 0.
    """
    print("Started downsampling of %s (dtype: %s; do_raw: %s)" % (kd.experiment_name, str(kd.raw_dtype) if do_raw
                                                                  else str(np.uint64), str(do_raw)))
    nb_threads = 1  # doesn't work multithreaded (multiple access to same files may happen, currently no locking)
    data_range = [[0, 0, 0], kd.boundary // orig_mag]
    multi_params = []
    for x in range(data_range[0][0],
                   data_range[1][0], stride[0]):
        for y in range(data_range[0][1],
                       data_range[1][1], stride[1]):
            for z in range(data_range[0][2],
                           data_range[1][2], stride[2]):
                multi_params.append([kd.knossos_path, orig_mag, target_mags, stride, [x, y, z],
                                     do_raw, fast_downsampling])

    np.random.shuffle(multi_params)

    if nb_threads > 1:
        pool = Pool(processes=nb_threads)
        pool.map(_downsample_kd_thread, multi_params)
        pool.close()
        pool.join()
    else:
        for params in multi_params:
            _downsample_kd_thread(params)

    all_mag_folders = our_glob(kd.knossos_path + "*mag*")
    for mag_folder in all_mag_folders:
        this_mag = re.findall("[\d]+", mag_folder)[-1]
        if int(this_mag) == orig_mag:
            continue
        with open(mag_folder + "/knossos.conf", "w") as f:
            f.write('experiment name "%s_mag%s";\n' % (kd.experiment_name,
                                                       this_mag))
            f.write('boundary x {};\n'.format(kd.boundary[0]))
            f.write('boundary y {};\n'.format(kd.boundary[1]))
            f.write('boundary z {};\n'.format(kd.boundary[2]))
            f.write('scale x {:.2f};\n'.format(kd.scale[0]))
            f.write('scale y {:.2f};\n'.format(kd.scale[1]))
            f.write('scale z {:.2f};\n'.format(kd.scale[2]))
            f.write('magnification {};'.format(this_mag))


def _downsample_kd_thread(args):
    """Helper function for 'downsample_kd'
    """
    kd_p, orig_mag, target_mags, size, offset, as_raw, fast_downsampling = args
    kd = KnossosDataset()
    kd.initialize_from_knossos_path(kd_p)
    if as_raw:
        data = kd.from_raw_cubes_to_matrix(size, offset, mag=orig_mag, nb_threads=12,
                                           show_progress=False, verbose=True)
    else:
        data = kd.from_overlaycubes_to_matrix(size, offset, mag=orig_mag, nb_threads=12,
                                              show_progress=False)
    if as_raw:
        datatype = kd.raw_dtype
    else:
        datatype = np.uint64
    kd.from_matrix_to_cubes(offset, data_mag=orig_mag, mags=target_mags,
                            data=data, as_raw=as_raw, nb_threads=1,
                            overwrite=False, datatype=datatype, verbose=False,
                            fast_downsampling=fast_downsampling)
<|MERGE_RESOLUTION|>--- conflicted
+++ resolved
@@ -1359,12 +1359,8 @@
                 for x in range(start[0], end[0]):
                     cube_coordinates.append([x, y, z])
 
-<<<<<<< HEAD
         # with ThreadPoolExecutor(max_workers=min(32, os.cpu_count() + 4)) as pool:
         with ThreadPoolExecutor(max_workers=4) as pool:
-=======
-        with ThreadPoolExecutor(max_workers=min(32, os.cpu_count() + 4)) as pool:
->>>>>>> ba6158f3
             results = list(pool.map(_read_cube, cube_coordinates)) # convert generator to list so we can count
 
         if results.count(None) < len(results):
@@ -2290,12 +2286,8 @@
 
                         multithreading_params.append(this_cube_info)
 
-<<<<<<< HEAD
             # with ThreadPoolExecutor(max_workers=min(32, os.cpu_count() + 4)) as pool:
             with ThreadPoolExecutor(max_workers=4) as pool:
-=======
-            with ThreadPoolExecutor(max_workers=min(32, os.cpu_count() + 4)) as pool:
->>>>>>> ba6158f3
                 list(pool.map(_write_cubes, multithreading_params)) # convert generator to list to unsilence errors
 
     def save_raw(self, data, data_mag, offset, mags=[], upsample=True, downsample=True, fast_resampling=True):
@@ -2616,4 +2608,4 @@
     kd.from_matrix_to_cubes(offset, data_mag=orig_mag, mags=target_mags,
                             data=data, as_raw=as_raw, nb_threads=1,
                             overwrite=False, datatype=datatype, verbose=False,
-                            fast_downsampling=fast_downsampling)
+                            fast_downsampling=fast_downsampling)